--- conflicted
+++ resolved
@@ -55,14 +55,8 @@
 <p>The site contains HTML mockups of common UI components designed to follow the Web Design Standards' visual style guide. To view the specs of each design live on this website (padding, margins, stroke weight, line-height, etc.), use your browser’s developer tools.</p>
 <p>All of these designs are also available in a variety of design file formats for download:</p>
 <ul class="usa-content-list">
-<<<<<<< HEAD
-  <li><strong>Illustrator, EPS, Sketch and Omnigraffle</strong> art files of each component and pattern on this site are available at: <a href="{{ site.repos[1].url }}">{{ site.repos[1].url }}</a></li>
+  <li><strong>Illustrator, EPS, Sketch, and Omnigraffle</strong> art files of each component and pattern on this site are available at: <a href="{{ site.repos[1].url }}">{{ site.repos[1].url }}</a></li>
   <li><strong>.AI and .ASE color swatches</strong> are available at:</strong> <a href="{{ site.repos[1].url }}/tree/master/Colors">{{ site.repos[1].url }}/tree/master/Colors</a></li>
   <li><strong>.TTF files</strong> of the font families and weights we recommend are available at: <a href="{{ site.repos[1].url }}">{{ site.repos[1].url }}</a> (Note: all fonts used in the Web Design Standards are free, open source typefaces also available online).</li>
-=======
-  <li><strong>Illustrator, EPS, Sketch, and Omnigraffle</strong> art files of each component and pattern on this site are available at: <a href="https://github.com/18F/web-design-standards-assets">github.com/18F/web-design-standards-assets</a></li>
-  <li><strong>.AI and .ASE color swatches</strong> are available at:</strong> <a href="https://github.com/18F/web-design-standards-assets/tree/master/Colors">github.com/18F/web-design-standards-assets/tree/master/Colors</a></li>
-  <li><strong>.TTF files</strong> of the font families and weights we recommend are available at: <a href="https://github.com/18F/web-design-standards-assets/">github.com/18F/web-design-standards-assets/</a> (Note: all fonts used in the Web Design Standards are free, open source typefaces also available online).</li>
->>>>>>> 7a1a7331
 </ul>
 <p>All of the designs meet the <a href="http://www.w3.org/TR/WCAG20/">WCAG 2.0 AA accessibility guidelines</a> and are compliant with <a href="http://www.section508.gov/">Section 508 of the Americans with Disabilities Act</a>. <strong>If you choose to customize them, ensure they continue to meet the requirements listed in the “Accessibility” section of each design.</strong></p>