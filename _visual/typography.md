---
layout: styleguide
title: Typography
order: 01
---

<p>U.S. Government websites have common typographic needs: clear and consistent headings, highly legible body paragraphs, clear labels, and easy-to-use input fields.  We recommend a font system that uses two open-source font families: Source Sans Pro and Merriweather, both of which are designed for legibility and can beautifully adapt to a variety of visual styles.</p>

<h3 class="usa-heading" id="typefaces">Typefaces</h3>

<h4 class="usa-heading-alt">Source Sans Pro</h4>

<div class="usa-grid-full">
  <div class="usa-width-one-half">
    <p>Source Sans Pro is an open-source sans serif typeface created for legibility in UI design.  With a variety of weights that read easily at all sizes, Source Sans Pro provides clear headers as well as highly readable body text.  Its slender but open letters offer a clean and friendly simplicity. Advanced hinting allows Source Sans Pro to render well on Windows systems which run Cleartype, and across browsers and devices. Moreover, it supports a variety of languages and alphabets, including Western and European language, Vietnamese, pinyin Romanization of Chinese, and Navajo.</p>
  </div>

  <div class="typography-sans-intro usa-width-one-half usa-end-row">
    <span class="text-huge">Aa</span>
    <div>
      <p class="text-tiny">A B C D E F G H I J K L M N O P Q R S T U V W X Y Z</p>
      <p class="text-tiny">a b c d e f g h i j k l m n o p q r s t u v w x y z</p>
      <p class="text-tiny">0 1 2 3 4 5 6 7 8 9</p>
    </div>
  </div>
</div>

<h4 class="usa-heading-alt">Merriweather</h4>

<div class="usa-grid-full">
  <div class="usa-width-one-half">
    <p>Merriweather is an open-source serif typeface designed for on-screen reading. This font is ideal for text-dense design: the letterforms have a tall x-height but remain relatively small, making for excellent readability across screen sizes while not occupying extra horizontal space. The combination of slim and thick weights gives the font family stylistic range, while conveying a desirable mix of classic, yet modern simplicity. Merriweather communicates warmth and credibility at both large and smaller font sizes.</p>
  </div>

  <div class="typography-serif-intro usa-width-one-half usa-end-row usa-serif">
    <span class="text-huge">Aa</span>
    <div>
      <p class="text-tiny">A B C D E F G H I J K L M N O P Q R S T U V W X Y Z</p>
      <p class="text-tiny">a b c d e f g h i j k l m n o p q r s t u v w x y z</p>
      <p class="text-tiny">0 1 2 3 4 5 6 7 8 9</p>
    </div>
  </div>
</div>

<a class="usa-button usa-button-primary-alt" href="#">Download the style files?</a>
<p class="usa-text-small">Info about what files to expect when you download.</p>

<h3 class="usa-heading" id="pairings">Pairings + Styles</h3>
<p>To support both more contemporary and more traditional web design aesthetics, this font system offers recommended font pairings. Each pairing includes web hierarchy guidance on font family, weight, size, and spacing which express either more modern or more classical type design.</p>
<p>Note: Some pairings require more font weights than others. While this allows more typographic expression, the use of four or more font weights will have a negative impact on page load performance. Find the balance that works for your product.</p>

<div class="usa-accordion-bordered usa-typography-example">
  <ul class="usa-unstyled-list">
    <li>
      <button class="usa-button-unstyled"
          aria-expanded="false" aria-controls="collapsible-0">
        <h5>Default: Merriweather headings, Source Sans Pro body (lite)</h5>
      </button>
      <div id="collapsible-0" aria-hidden="true" class="usa-accordion-content">

        <div class="usa-grid">
          <div class="usa-width-two-thirds">
            <p>A simple serif and sans serif combination designed to communicate warmth and credibility. Strong Merriweather heading weights offer clear information hierarchy and when paired with Source Sans Pro’s easy-to-read body text, creates a clean and professional feel.</p>
            <p>This is pairing is included in the Web Design Standards framework.</p>
            <p>Recommended applications: digital services that feature forms; basic and text heavy sites.</p>
            <p>Font weights included in this package:</p>
            <ul>
              <li>1. Merriweather, Bold 700</li>
              <li>2. Source Sans Pro, Regular 400</li>
              <li>3. Source Sans Pro, Bold 700</li>
              <li>4. Source Sans Pro, Italic 400</li>
            </ul>
          </div>
          <aside class="usa-width-one-third usa-end-row">
            <h6 class="usa-heading-alt">Page Performance</h6>
<<<<<<< HEAD
            <p><span class="usa-label-big">High</span></p>
            <p>Ideal number of fonts. Will allow for optimal page load performance.</p>
=======
            <img src="{{ site.baseurl }}/assets-styleguide/img/page-performance.jpg">
>>>>>>> d6ad9d6a
            <h6 class="usa-heading-alt">Examples</h6>
            <ul>
              <li>
                <a href="http://website.gov">website.gov</a>
              </li>
              <li>
                <a href="http://anotherwebsite.gov">anotherwebsite.gov</a>
              </li>
            </ul>
          </aside>
          <h6 class="usa-heading-alt">Web Hierarchy</h6>
        </div>
        
        <div class="usa-grid usa-typography-example-font">
          <div class="usa-width-one-half">
            <h3 class="usa-display">Display</h3>
          </div>
          <div class="usa-width-one-half usa-end-row">
            <p class="usa-monospace">
              font-family: ‘Merriweather’<br>
              font-weight: 700<br>
              font-size: 52px<br>
              line-height: 1.3em/68px
            </p>
          </div>
          <div class="usa-width-one-half">
            <h1>Heading 1</h1>
          </div>
          <div class="usa-width-one-half usa-end-row">
            <p class="usa-monospace">
              font-family: ‘Merriweather’<br>
              font-weight: 700<br>
              font-size: 40px<br>
              line-height: 1.3em/52px
            </p>
          </div>
          <div class="usa-width-one-half">
            <h2>Heading 2</h2>
          </div>
          <div class="usa-width-one-half usa-end-row">
            <p class="usa-monospace">
              font-family: ‘Merriweather’<br>
              font-weight: 700<br>
              font-size: 30px<br>
              line-height: 1.3em/39px
            </p>
          </div>
          <div class="usa-width-one-half">
            <h3>Heading 3</h3>
          </div>
          <div class="usa-width-one-half usa-end-row">
            <p class="usa-monospace">
              font-family: ‘Merriweather’<br>
              font-weight: 700<br>
              font-size: 20px<br>
              line-height: 1.3em/26px
            </p>
          </div>
          <div class="usa-width-one-half">
            <h4>Heading 4</h4>
          </div>
          <div class="usa-width-one-half usa-end-row">
            <p class="usa-monospace">
              font-family: ‘Merriweather’<br>
              font-weight: 700<br>
              font-size: 17px<br>
              line-height: 1.3em/22px
            </p>
          </div>
          <div class="usa-width-one-half">
            <h5>Heading 5</h5>
          </div>
          <div class="usa-width-one-half usa-end-row">
            <p class="usa-monospace">
              font-family: ‘Merriweather’<br>
              font-weight: 700<br>
              font-size: 15px<br>
              line-height: 1.3em/20px
            </p>
          </div>
          <div class="usa-width-one-half">
            <h6>Heading 6</h6>
          </div>
          <div class="usa-width-one-half usa-end-row">
            <p class="usa-monospace">
              font-family: ‘Source Sans Pro’<br>
              font-weight: 400<br>
              font-size: 13px<br>
              line-height: 1.3em/17px<br>
              text-transform: uppercase
            </p>
          </div>
          <div class="usa-font-example usa-width-one-half">
            <p class="usa-font-lead">Lead <br>paragraph</p>
          </div>
          <div class="usa-width-one-half usa-end-row">
            <p class="usa-monospace">
              font-family: ‘Merriweather’<br>
              font-weight: 400<br>
              font-size: 20px<br>
              line-height: 1.7em/34px
            </p>
          </div>
          <div class="usa-font-example usa-width-one-half">
            <p>Body copy. A series of <br>sentences together which <br>make a paragraph.</p>
          </div>
          <div class="usa-width-one-half usa-end-row">
            <p class="usa-monospace">
              font-family: ‘Source Sans Pro’<br>
              font-weight: 400<br>
              font-size: 17px<br>
              line-height: 1.5em/26px
            </p>
          </div>
          <div class="usa-font-example usa-width-one-half">
            <p><em>Italic body copy. A series of <br>sentences together which <br>make a paragraph.</em></p>
          </div>
          <div class="usa-width-one-half usa-end-row">
            <p class="usa-monospace">
              font-family: ‘Source Sans Pro’<br>
              font-style: Italic<br>
              font-weight: 400<br>
              font-size: 17px<br>
              line-height: 1.5em/26px
            </p>
          </div>
        </div>
      </div>
    </li>
  </ul>
</div>

<div class="usa-accordion-bordered usa-typography-example">
  <ul class="usa-unstyled-list">
    <li>
      <button class="usa-button-unstyled"
          aria-expanded="false" aria-controls="collapsible-0">
        <h5>Merriweather headings, Source Sans Pro Body (robust)</h5>
      </button>
      <div id="collapsible-0" aria-hidden="true" class="usa-accordion-content">

        <div class="usa-grid">
          <div class="usa-width-two-thirds">
            <p>A variation of the previous font pairing, expanded to include an additional Merriweather weight. The slimmer Merriweather headings creates an elegance that compliments weights and allows you to intentionally move users’ attention around a page.</p>
            <p>Recommended applications: text heavy sites and more visual promotional sites.</p>
            <p>Font weights included in this package:</p>
            <ul>
              <li>1. Merriweather, Bold 700</li>
              <li>2. Merriweather, Light 300</li>
              <li>3. Source Sans Pro, Regular 400</li>
              <li>4. Source Sans Pro, Bold 700</li>
              <li>5. Source Sans Pro, Italic 400</li>
            </ul>
          </div>
          <aside class="usa-width-one-third usa-end-row">
            <h6 class="usa-heading-alt">Page Performance</h6>
<<<<<<< HEAD
            <p><span class="usa-label-big">Medium</span></p>
            <p>Exceeds ideal number of fonts by one. May negatively impact page load performance.</p>
=======
            <img src="{{ site.baseurl }}/assets-styleguide/img/page-performance.jpg">
>>>>>>> d6ad9d6a
            <h6 class="usa-heading-alt">Examples</h6>
            <ul>
              <li>
                <a href="http://website.gov">website.gov</a>
              </li>
              <li>
                <a href="http://anotherwebsite.gov">anotherwebsite.gov</a>
              </li>
            </ul>
          </aside>
          <h6 class="usa-heading-alt">Web Hierarchy</h6>
        </div>
        
        <div class="serif-robust usa-grid usa-typography-example-font">
          <div class="usa-width-one-half">
            <h3 class="usa-display">Display 1</h3>
          </div>
          <div class="usa-width-one-half usa-end-row">
            <p class="usa-monospace">
              font-family: ‘Merriweather’<br>
              font-weight: 700<br>
              font-size: 52px<br>
              line-height: 1.3em/68px
            </p>
          </div>
          <div class="usa-width-one-half">
            <h3 class="usa-display usa-display-alt">Display 2</h3>
          </div>
          <div class="usa-width-one-half usa-end-row">
            <p class="usa-monospace">
              font-family: ‘Merriweather’<br>
              font-weight: 300<br>
              font-size: 40px<br>
              line-height: 1.3em/52px
            </p>
          </div>
          <div class="usa-width-one-half">
            <h1>Heading 1</h1>
          </div>
          <div class="usa-width-one-half usa-end-row">
            <p class="usa-monospace">
              font-family: ‘Merriweather’<br>
              font-weight: 700<br>
              font-size: 40px<br>
              line-height: 1.3em/52px
            </p>
          </div>
          <div class="usa-width-one-half">
            <h2>Heading 2</h2>
          </div>
          <div class="usa-width-one-half usa-end-row">
            <p class="usa-monospace">
              font-family: ‘Merriweather’<br>
              font-weight: 700<br>
              font-size: 30px<br>
              line-height: 1.3em/39px
            </p>
          </div>
          <div class="usa-width-one-half">
            <h3>Heading 3</h3>
          </div>
          <div class="usa-width-one-half usa-end-row">
            <p class="usa-monospace">
              font-family: ‘Merriweather’<br>
              font-weight: 700<br>
              font-size: 20px<br>
              line-height: 1.3em/26px
            </p>
          </div>
          <div class="usa-width-one-half">
            <h4>Heading 4</h4>
          </div>
          <div class="usa-width-one-half usa-end-row">
            <p class="usa-monospace">
              font-family: ‘Merriweather’<br>
              font-weight: 700<br>
              font-size: 17px<br>
              line-height: 1.3em/22px
            </p>
          </div>
          <div class="usa-width-one-half">
            <h5>Heading 5</h5>
          </div>
          <div class="usa-width-one-half usa-end-row">
            <p class="usa-monospace">
              font-family: ‘Merriweather’<br>
              font-weight: 700<br>
              font-size: 15px<br>
              line-height: 1.3em/20px
            </p>
          </div>
          <div class="usa-width-one-half">
            <h6>Heading 6</h6>
          </div>
          <div class="usa-width-one-half usa-end-row">
            <p class="usa-monospace">
              font-family: ‘Source Sans Pro’<br>
              font-weight: 400<br>
              font-size: 13px<br>
              line-height: 1.3em/17px<br>
              text-transform: uppercase
            </p>
          </div>
          <div class="usa-font-example usa-width-one-half">
            <p class="usa-font-lead">Lead <br>paragraph 1</p>
          </div>
          <div class="usa-width-one-half usa-end-row">
            <p class="usa-monospace">
              font-family: ‘Merriweather’<br>
              font-weight: 300<br>
              font-size: 20px<br>
              line-height: 1.7em/34px
            </p>
          </div>
          <div class="usa-font-example usa-width-one-half">
            <p class="usa-font-lead usa-font-lead-alt">Lead <br>paragraph 2</p>
          </div>
          <div class="usa-width-one-half usa-end-row">
            <p class="usa-monospace">
              font-family: ‘Merriweather’<br>
              font-weight: 400<br>
              font-size: 17px<br>
              line-height: 1.7em/29px
            </p>
          </div>
          <div class="usa-font-example usa-width-one-half">
            <p>Body copy. A series of <br>sentences together which <br>make a paragraph.</p>
          </div>
          <div class="usa-width-one-half usa-end-row">
            <p class="usa-monospace">
              font-family: ‘Source Sans Pro’<br>
              font-weight: 400<br>
              font-size: 17px<br>
              line-height: 1.5em/26px
            </p>
          </div>
          <div class="usa-font-example usa-width-one-half">
            <p><em>Italic body copy. A series of <br>sentences together which <br>make a paragraph.</em></p>
          </div>
          <div class="usa-width-one-half usa-end-row">
            <p class="usa-monospace">
              font-family: ‘Source Sans Pro’<br>
              font-style: Italic<br>
              font-weight: 400<br>
              font-size: 17px<br>
              line-height: 1.5em/26px
            </p>
          </div>
        </div>
      </div>
    </li>
  </ul>
</div>

<div class="usa-accordion-bordered usa-typography-example">
  <ul class="usa-unstyled-list">
    <li>
      <button class="usa-button-unstyled"
          aria-expanded="false" aria-controls="collapsible-0">
        <h5>Merriweather headings and body</h5>
      </button>
      <div id="collapsible-0" aria-hidden="true" class="usa-accordion-content">

        <div class="usa-grid">
          <div class="usa-width-two-thirds">
            <p>The most formal of the options, this pairing uses Merriweather for both headings and body text. The full suite of serif styles communicates trustworthiness, while Merriweather’s contemporary shapes convey freshness and a modern relevance.  The weights are designed to pair together for easy reading and clean page design. Light use of Source Sans Pro suggested for legibility of small text needs.</p>
            <p>Recommended applications: sites which need to convey reliability and trust; basic and text heavy sites.</p>
            <p>Font weights included in this package:</p>
            <ul>
              <li>1. Merriweather, Bold 700</li>
              <li>2. Merriweather, Regular 400</li>
              <li>3. Merriweather, Italic 400</li>
              <li>4. Merriweather, Light 300</li>
              <li>5. Source Sans Pro, Regular 400</li>
              <li>6. Source Sans Pro, Bold 700</li>
            </ul>
          </div>
          <aside class="usa-width-one-third usa-end-row">
            <h6 class="usa-heading-alt">Page Performance</h6>
<<<<<<< HEAD
            <p><span class="usa-label-big">Medium</span></p>
            <p>Exceeds ideal number of fonts by two. May negatively impact page load performance.</p>
=======
            <img src="{{ site.baseurl }}/assets-styleguide/img/page-performance.jpg">
>>>>>>> d6ad9d6a
            <h6 class="usa-heading-alt">Examples</h6>
            <ul>
              <li>
                <a href="http://website.gov">website.gov</a>
              </li>
              <li>
                <a href="http://anotherwebsite.gov">anotherwebsite.gov</a>
              </li>
            </ul>
          </aside>
          <h6 class="usa-heading-alt">Web Hierarchy</h6>
        </div>
        
        <div class="serif-robust serif-sans-minor serif-body usa-grid usa-typography-example-font">
          <div class="usa-width-one-half">
            <h3 class="usa-display">Display 1</h3>
          </div>
          <div class="usa-width-one-half usa-end-row">
            <p class="usa-monospace">
              font-family: ‘Merriweather’<br>
              font-weight: 700<br>
              font-size: 52px<br>
              line-height: 1.3em/68px
            </p>
          </div>
          <div class="usa-width-one-half">
            <h3 class="usa-display usa-display-alt">Display 2</h3>
          </div>
          <div class="usa-width-one-half usa-end-row">
            <p class="usa-monospace">
              font-family: ‘Merriweather’<br>
              font-weight: 300<br>
              font-size: 40px<br>
              line-height: 1.3em/52px
            </p>
          </div>
          <div class="usa-width-one-half">
            <h1>Heading 1</h1>
          </div>
          <div class="usa-width-one-half usa-end-row">
            <p class="usa-monospace">
              font-family: ‘Merriweather’<br>
              font-weight: 700<br>
              font-size: 40px<br>
              line-height: 1.3em/52px
            </p>
          </div>
          <div class="usa-width-one-half">
            <h2>Heading 2</h2>
          </div>
          <div class="usa-width-one-half usa-end-row">
            <p class="usa-monospace">
              font-family: ‘Merriweather’<br>
              font-weight: 700<br>
              font-size: 30px<br>
              line-height: 1.3em/39px
            </p>
          </div>
          <div class="usa-width-one-half">
            <h3>Heading 3</h3>
          </div>
          <div class="usa-width-one-half usa-end-row">
            <p class="usa-monospace">
              font-family: ‘Merriweather’<br>
              font-weight: 700<br>
              font-size: 20px<br>
              line-height: 1.3em/26px
            </p>
          </div>
          <div class="usa-width-one-half">
            <h4>Heading 4</h4>
          </div>
          <div class="usa-width-one-half usa-end-row">
            <p class="usa-monospace">
              font-family: ‘Merriweather’<br>
              font-weight: 700<br>
              font-size: 17px<br>
              line-height: 1.3em/22px
            </p>
          </div>
          <div class="usa-width-one-half">
            <h5>Heading 5</h5>
          </div>
          <div class="usa-width-one-half usa-end-row">
            <p class="usa-monospace">
              font-family: ‘Merriweather’<br>
              font-weight: 700<br>
              font-size: 15px<br>
              line-height: 1.3em/20px
            </p>
          </div>
          <div class="usa-width-one-half">
            <h6>Heading 6</h6>
          </div>
          <div class="usa-width-one-half usa-end-row">
            <p class="usa-monospace">
              font-family: ‘Source Sans Pro’<br>
              font-weight: 400<br>
              font-size: 13px<br>
              line-height: 1.3em/17px<br>
              text-transform: uppercase
            </p>
          </div>
          <div class="usa-font-example usa-width-one-half">
            <p class="usa-font-lead">Lead <br>paragraph 1</p>
          </div>
          <div class="usa-width-one-half usa-end-row">
            <p class="usa-monospace">
              font-family: ‘Merriweather’<br>
              font-weight: 300<br>
              font-size: 20px<br>
              line-height: 1.7em/34px
            </p>
          </div>
          <div class="usa-font-example usa-width-one-half">
            <p class="usa-font-lead usa-font-lead-alt">Lead <br>paragraph 2</p>
          </div>
          <div class="usa-width-one-half usa-end-row">
            <p class="usa-monospace">
              font-family: ‘Merriweather’<br>
              font-weight: 400<br>
              font-size: 17px<br>
              line-height: 1.7em/29px
            </p>
          </div>
          <div class="usa-font-example usa-width-one-half">
            <p>Body copy. A series of <br>sentences together which <br>make a paragraph.</p>
          </div>
          <div class="usa-width-one-half usa-end-row">
            <p class="usa-monospace">
              font-family: ‘Merriweather’<br>
              font-weight: 400<br>
              font-size: 15px<br>
              line-height: 1.7em/26px
            </p>
          </div>
          <div class="usa-font-example usa-width-one-half">
            <p><em>Italic body copy. A series of <br>sentences together which <br>make a paragraph.</em></p>
          </div>
          <div class="usa-width-one-half usa-end-row">
            <p class="usa-monospace">
              font-family: ‘Merriweather’<br>
              font-style: Italic<br>
              font-weight: 400<br>
              font-size: 15px<br>
              line-height: 1.7em/26px
            </p>
          </div>
        </div>
      </div>
    </li>
  </ul>
</div>

<div class="usa-accordion-bordered usa-typography-example">
  <ul class="usa-unstyled-list">
    <li>
      <button class="usa-button-unstyled"
          aria-expanded="false" aria-controls="collapsible-0">
        <h5>Source Sans Pro headings, Merriweather body</h5>
      </button>
      <div id="collapsible-0" aria-hidden="true" class="usa-accordion-content">

        <div class="usa-grid">
          <div class="usa-width-two-thirds">
            <p>A variation on the serif and sans serif pairing, this combination uses multiple weights of Source Sans Pro for clear headings combined with the formal feeling of Merriweather for body text. This pair similarly communicates professionalism, with extra emphasis on sleek and legible headings.</p>
            <p>Recommended applications: digital services that feature forms; basic and text heavy sites; marketing sites.</p>
            <p>Font weights included in this package:</p>
            <ul>
              <li>1. Source Sans Pro, Light 300</li>
              <li>2. Source Sans Pro, Regular 400</li>
              <li>3. Source Sans Pro, Bold 700</li>
              <li>4. Merriweather, Regular 400</li>
              <li>5. Merriweather, Italic 400</li>
              <li>6. Merriweather, Bold 700</li>
            </ul>
          </div>
          <aside class="usa-width-one-third usa-end-row">
            <h6 class="usa-heading-alt">Page Performance</h6>
<<<<<<< HEAD
            <p><span class="usa-label-big">Medium</span></p>
            <p>Exceeds ideal number of fonts by two. May negatively impact page load performance.</p>
=======
            <img src="{{ site.baseurl }}/assets-styleguide/img/page-performance.jpg">
>>>>>>> d6ad9d6a
            <h6 class="usa-heading-alt">Examples</h6>
            <ul>
              <li>
                <a href="http://website.gov">website.gov</a>
              </li>
              <li>
                <a href="http://anotherwebsite.gov">anotherwebsite.gov</a>
              </li>
            </ul>
          </aside>
          <h6 class="usa-heading-alt">Web Hierarchy</h6>
        </div>
        
        <div class="sans-style serif-body usa-grid usa-typography-example-font">
          <div class="usa-width-one-half">
            <h3 class="usa-display">Display 1</h3>
          </div>
          <div class="usa-width-one-half usa-end-row">
            <p class="usa-monospace">
              font-family: ‘Source Sans Pro’<br>
              font-weight: 700<br>
              font-size: 59px<br>
              line-height: 1.3em/77px
            </p>
          </div>
          <div class="usa-width-one-half">
            <h3 class="usa-display usa-display-alt">Display 2</h3>
          </div>
          <div class="usa-width-one-half usa-end-row">
            <p class="usa-monospace">
              font-family: ‘Source Sans Pro’<br>
              font-weight: 300<br>
              font-size: 44px<br>
              line-height: 1.3em/57px
            </p>
          </div>
          <div class="usa-width-one-half">
            <h1>Heading 1</h1>
          </div>
          <div class="usa-width-one-half usa-end-row">
            <p class="usa-monospace">
              font-family: ‘Source Sans Pro’<br>
              font-weight: 700<br>
              font-size: 44px<br>
              line-height: 1.3em/57px
            </p>
          </div>
          <div class="usa-width-one-half">
            <h2>Heading 2</h2>
          </div>
          <div class="usa-width-one-half usa-end-row">
            <p class="usa-monospace">
              font-family: ‘Source Sans Pro’<br>
              font-weight: 700<br>
              font-size: 34px<br>
              line-height: 1.3em/44px
            </p>
          </div>
          <div class="usa-width-one-half">
            <h3>Heading 3</h3>
          </div>
          <div class="usa-width-one-half usa-end-row">
            <p class="usa-monospace">
              font-family: ‘Source Sans Pro’<br>
              font-weight: 700<br>
              font-size: 24px<br>
              line-height: 1.3em/31px
            </p>
          </div>
          <div class="usa-width-one-half">
            <h4>Heading 4</h4>
          </div>
          <div class="usa-width-one-half usa-end-row">
            <p class="usa-monospace">
              font-family: ‘Source Sans Pro’<br>
              font-weight: 700<br>
              font-size: 19px<br>
              line-height: 1.3em/25px
            </p>
          </div>
          <div class="usa-width-one-half">
            <h5>Heading 5</h5>
          </div>
          <div class="usa-width-one-half usa-end-row">
            <p class="usa-monospace">
              font-family: ‘Source Sans Pro’<br>
              font-weight: 700<br>
              font-size: 16px<br>
              line-height: 1.3em/21px
            </p>
          </div>
          <div class="usa-width-one-half">
            <h6>Heading 6</h6>
          </div>
          <div class="usa-width-one-half usa-end-row">
            <p class="usa-monospace">
              font-family: ‘Source Sans Pro’<br>
              font-weight: 400<br>
              font-size: 13px<br>
              line-height: 1.3em/17px<br>
              text-transform: uppercase
            </p>
          </div>
          <div class="usa-font-example usa-width-one-half">
            <p class="usa-font-lead">Lead <br>paragraph</p>
          </div>
          <div class="usa-width-one-half usa-end-row">
            <p class="usa-monospace">
              font-family: ‘Source Sans Pro’<br>
              font-weight: 300<br>
              font-size: 22px<br>
              line-height: 1.5em/33px
            </p>
          </div>
          <div class="usa-font-example usa-width-one-half">
            <p>Body copy. A series of <br>sentences together which <br>make a paragraph.</p>
          </div>
          <div class="usa-width-one-half usa-end-row">
            <p class="usa-monospace">
              font-family: ‘Merriweather’<br>
              font-weight: 400<br>
              font-size: 15px<br>
              line-height: 1.7em/26px
            </p>
          </div>
          <div class="usa-font-example usa-width-one-half">
            <p><em>Italic body copy. A series of <br>sentences together which <br>make a paragraph.</em></p>
          </div>
          <div class="usa-width-one-half usa-end-row">
            <p class="usa-monospace">
              font-family: ‘Merriweather’<br>
              font-style: Italic<br>
              font-weight: 400<br>
              font-size: 15px<br>
              line-height: 1.7em/26px
            </p>
          </div>
        </div>
      </div>
    </li>
  </ul>
</div>

<div class="usa-accordion-bordered usa-typography-example usa-accordion-docs">
  <ul class="usa-unstyled-list">
    <li>
      <button class="usa-button-unstyled"
          aria-expanded="false" aria-controls="collapsible-0">
        <h5>Source Sans Pro headings and body</h5>
      </button>
      <div id="collapsible-0" aria-hidden="true" class="usa-accordion-content">

        <div class="usa-grid">
          <div class="usa-width-two-thirds">
            <p>Inspired by the growth of simple and welcoming type in modern web UI design, this suite uses Source Sans Pro exclusively.  With a range of weights designed to fit into heading styles to clearly communicate hierarchy of information, this pairing can support both extremely simple designs and more polished, promotional sites.</p>
            <p>Recommended applications:  digital services that feature forms; basic and text heavy sites; marketing sites.</p>
            <p>Font weights included in this package:</p>
            <ul>
              <li>1. Source Sans Pro, Light 300</li>
              <li>2. Source Sans Pro, Regular 400</li>
              <li>3. Source Sans Pro, Bold 700</li>
              <li>4. Source Sans Pro, Italic 400</li>
            </ul>
          </div>
          <aside class="usa-width-one-third usa-end-row">
            <h6 class="usa-heading-alt">Page Performance</h6>
<<<<<<< HEAD
            <p><span class="usa-label-big">High</span></p>
            <p>Ideal number of fonts. Will allow for optimal page load performance.</p>
=======
            <img src="{{ site.baseurl }}/assets-styleguide/img/page-performance.jpg">
>>>>>>> d6ad9d6a
            <h6 class="usa-heading-alt">Examples</h6>
            <ul>
              <li>
                <a href="http://website.gov">website.gov</a>
              </li>
              <li>
                <a href="http://anotherwebsite.gov">anotherwebsite.gov</a>
              </li>
            </ul>
          </aside>
          <h6 class="usa-heading-alt">Web Hierarchy</h6>

        </div>
        
        <div class="sans-style usa-grid usa-typography-example-font">
          <div class="usa-width-one-half">
            <h3 class="usa-display">Display 1</h3>
          </div>
          <div class="usa-width-one-half usa-end-row">
            <p class="usa-monospace">
              font-family: ‘Source Sans Pro’<br>
              font-weight: 700<br>
              font-size: 59px<br>
              line-height: 1.3em/77px
            </p>
          </div>
          <div class="usa-width-one-half">
            <h3 class="usa-display usa-display-alt">Display 2</h3>
          </div>
          <div class="usa-width-one-half usa-end-row">
            <p class="usa-monospace">
              font-family: ‘Source Sans Pro’<br>
              font-weight: 300<br>
              font-size: 44px<br>
              line-height: 1.3em/57px
            </p>
          </div>
          <div class="usa-width-one-half">
            <h1>Heading 1</h1>
          </div>
          <div class="usa-width-one-half usa-end-row">
            <p class="usa-monospace">
              font-family: ‘Source Sans Pro’<br>
              font-weight: 700<br>
              font-size: 44px<br>
              line-height: 1.3em/57px
            </p>
          </div>
          <div class="usa-width-one-half">
            <h2>Heading 2</h2>
          </div>
          <div class="usa-width-one-half usa-end-row">
            <p class="usa-monospace">
              font-family: ‘Source Sans Pro’<br>
              font-weight: 700<br>
              font-size: 34px<br>
              line-height: 1.3em/44px
            </p>
          </div>
          <div class="usa-width-one-half">
            <h3>Heading 3</h3>
          </div>
          <div class="usa-width-one-half usa-end-row">
            <p class="usa-monospace">
              font-family: ‘Source Sans Pro’<br>
              font-weight: 700<br>
              font-size: 24px<br>
              line-height: 1.3em/31px
            </p>
          </div>
          <div class="usa-width-one-half">
            <h4>Heading 4</h4>
          </div>
          <div class="usa-width-one-half usa-end-row">
            <p class="usa-monospace">
              font-family: ‘Source Sans Pro’<br>
              font-weight: 700<br>
              font-size: 19px<br>
              line-height: 1.3em/25px
            </p>
          </div>
          <div class="usa-width-one-half">
            <h5>Heading 5</h5>
          </div>
          <div class="usa-width-one-half usa-end-row">
            <p class="usa-monospace">
              font-family: ‘Source Sans Pro’<br>
              font-weight: 700<br>
              font-size: 16px<br>
              line-height: 1.3em/21px
            </p>
          </div>
          <div class="usa-width-one-half">
            <h6>Heading 6</h6>
          </div>
          <div class="usa-width-one-half usa-end-row">
            <p class="usa-monospace">
              font-family: ‘Source Sans Pro’<br>
              font-weight: 400<br>
              font-size: 13px<br>
              line-height: 1.3em/17px<br>
              text-transform: uppercase
            </p>
          </div>
          <div class="usa-font-example usa-width-one-half">
            <p class="usa-font-lead">Lead <br>paragraph</p>
          </div>
          <div class="usa-width-one-half usa-end-row">
            <p class="usa-monospace">
              font-family: ‘Source Sans Pro’<br>
              font-weight: 300<br>
              font-size: 22px<br>
              line-height: 1.5em/33px
            </p>
          </div>
          <div class="usa-font-example usa-width-one-half">
            <p>Body copy. A series of <br>sentences together which <br>make a paragraph.</p>
          </div>
          <div class="usa-width-one-half usa-end-row">
            <p class="usa-monospace">
              font-family: ‘Source Sans Pro’<br>
              font-weight: 400<br>
              font-size: 17px<br>
              line-height: 1.5em/26px
            </p>
          </div>
          <div class="usa-font-example usa-width-one-half">
            <p><em>Italic body copy. A series of <br>sentences together which <br>make a paragraph.</em></p>
          </div>
          <div class="usa-width-one-half usa-end-row">
            <p class="usa-monospace">
              font-family: ‘Source Sans Pro’<br>
              font-style: Italic<br>
              font-weight: 400<br>
              font-size: 17px<br>
              line-height: 1.5em/26px
            </p>
          </div>
        </div>
      </div>
    </li>
  </ul>
</div>

<!-- Typsetting section begin -->

<h3 class="usa-heading" id="typesetting">Typesetting</h3>
<p>Readable text allows users to efficiently read and take in textual information, whereas text that is not readable turns off readers or makes it challenging for them to stay focused. The following guidelines promote good readability.</p>

<div class="preview">
  <h6 class="usa-heading-alt">Alignment</h6>
  <div class="alignment-example">
    <h4>I am a subject</h4>
    <p>Lorem ipsum dolor sit amet, consectetur adipiscing elit, sed do eiusmod tempor incididunt ut labore et dolore magna.</p>
  </div>
    
  <h6 class="usa-heading-alt">Line length - Desktop</h6>
  <div class="usa-line-length-example">
    <p>Lorem ipsum dolor sit amet, consectetur adipiscing elit, sed do eiusmod tempor incididunt ut labore et dolore magna aliqua. Ut enim ad minim veniam, quis nostrud exercitation ullamco laboris nisi ut aliquip ex ea sequat.</p>
    <p class="help-text">75 characaters max on desktop</p>
  </div>
  
  <h6 class="usa-heading-alt">Spacing</h6>
  <h1>Section heading</h1>
  <p class="usa-font-lead">Lorem ipsum dolor sit amet, consectetur adipiscing elit, sed do eiusmod tempor.</p>
  <h2>Section heading</h2>
  <h3>Section of the page</h3>
  <p>Lorem ipsum dolor sit amet, consectetur adipiscing elit, sed do eiusmod tempor incididunt ut labore et dolore magna aliqua. Ut enim ad minim veniam, quis nostrud exercitation ullamco laboris nisi ut aliquip ex ea sequat.</p>
  <h4>Subsection of the page</h4>
  <p>Duis aute irure dolor in reprehenderit in voluptate velit esse cillum dolore eu fugiat nulla pariatur. Excepteur sint occaecat cupidatat non proident, sunt in culpa qui officia deserunt mollit anim id est laborum."</p>
  <h5>Subsection of the page</h5>
  <p>Sed ut perspiciatis unde omnis iste natus error sit voluptatem accusantium doloremque laudantium, totam rem aperiam, eaque ipsa quae ab illo inventore veritatis.</p>
  <p>Neque porro quisquam est, qui dolorem ipsum quia dolor sit amet, consectetur, adipisci velit.</p>
</div>

<!-- Typsetting section end -->

<div class="usa-accordion-bordered usa-accordion-docs">
  <button class="usa-button-unstyled usa-accordion-button"
      aria-expanded="true" aria-controls="collapsible-0">
    Documentation
  </button>
  <div id="collapsible-0" aria-hidden="false" class="usa-accordion-content">
    <h4 class="usa-heading">Usability</h4>
    <ul class="usa-content-list">
      <li>Alignment: Type set flush left provides the eye a constant starting point for each line, making text easier to read.</li>
      <li>Spacing: White space affects how the user focuses their attention on the content. It makes it easier to know what to read and where to begin. Spacing between typographic elements should be open enough to feel light, but close enough to establish a proper relationship between elements. When setting headers and body copy, white space should be 60px, 30px, 20px, or 15px.</li>
    </ul>
  </div>
</div>

<!-- Links section begin -->

<h3 class="usa-heading" id="links">Links</h3>

<p class="usa-font-lead">Links lead users to a different page or further information. 
</p>

<div class="preview">

  <a href="javascript:void(0)">This is a link without surrounding text</a>
  <p><a href="javascript:void(0)">This</a> is a text link on light background</p>

  <p><a class="usa-color-text-visited" href="javascript:void(0)">This</a> is a visited link.</p>

  <p>This is a link which opens in a <a href="http://media.giphy.com/media/8sgNa77Dvj7tC/giphy.gif" target="_blank">new tab</a>.</p>

  <div class="usa-background-dark">
    <p><a href="javascript:void(0)">This</a> is a text link on light background</p>
  </div>
</div>

<!-- Links section end -->

<div class="usa-accordion-bordered usa-accordion-docs">
  <button class="usa-button-unstyled usa-accordion-button"
      aria-expanded="true" aria-controls="collapsible-0">
    Documentation
  </button>
  <div id="collapsible-0" aria-hidden="false" class="usa-accordion-content">
    <h4 class="usa-heading">Accessibility</h4>
    <ul class="usa-content-list">
      <li>Users should be able to tab to navigate to between links. 
      <li>Users should be able to activate a link when pressing ‘Enter’ on their keyboard.</li>
      <li>Users should be able to identify links without relying on color alone.</li> 
      <li>User should be able to activate hover and and focus states in both mouse and keyboard.</li>
    </ul>
  </div>
</div>

<!-- Lists section begin -->

<h3 class="usa-heading" id="lists">Lists</h3>

<p class="usa-font-lead">Lists organize written information for users.</p>

<div class="preview">

  <div class="usa-grid">
    <div class="usa-width-one-third">

      <h6 class="usa-heading-alt">Unordered list</h6>

      <ul>
        <li>Unordered list item</li>
        <li>Unordered list item</li>
        <li>Unordered list item</li>
      </ul>

    </div>

    <div class="usa-width-one-third">

      <h6 class="usa-heading-alt">Unordered list</h6>

      <ol>
        <li>Ordered list item</li>
        <li>Ordered list item</li>
        <li>Ordered list item</li>
      </ol>

    </div>
  </div>
</div>

<!-- Lists section end -->

<div class="usa-accordion-bordered usa-accordion-docs">
  <button class="usa-button-unstyled usa-accordion-button"
      aria-expanded="true" aria-controls="collapsible-0">
    Documentation
  </button>
  <div id="collapsible-0" aria-hidden="false" class="usa-accordion-content">
    <h4 class="usa-heading">Usability</h4>
    <h5>When to use</h5>
    <ul class="usa-content-list">
        <li>Use an ordered list when you need to display text in some ranking, hierarchy or series of steps.</li>
        <li>Use unordered lists display text in no specific order.</li>
    </ul>
    <h5>When to consider something different</h5>
    <ul class="usa-content-list">
      <li>If you need to communicate long lists of narrative text.</li>
    </ul>
    <h5>Guidelines</h5>
    <ul class="usa-content-list">
      <li>Use sentence case and begin lists with a capital letter.</li>
      <li>Use punctuation appropriate to the text. Do not leave sentences without periods.</li>
    </ul>
  </div>
</div><|MERGE_RESOLUTION|>--- conflicted
+++ resolved
@@ -73,12 +73,8 @@
           </div>
           <aside class="usa-width-one-third usa-end-row">
             <h6 class="usa-heading-alt">Page Performance</h6>
-<<<<<<< HEAD
             <p><span class="usa-label-big">High</span></p>
             <p>Ideal number of fonts. Will allow for optimal page load performance.</p>
-=======
-            <img src="{{ site.baseurl }}/assets-styleguide/img/page-performance.jpg">
->>>>>>> d6ad9d6a
             <h6 class="usa-heading-alt">Examples</h6>
             <ul>
               <li>
@@ -235,12 +231,9 @@
           </div>
           <aside class="usa-width-one-third usa-end-row">
             <h6 class="usa-heading-alt">Page Performance</h6>
-<<<<<<< HEAD
             <p><span class="usa-label-big">Medium</span></p>
             <p>Exceeds ideal number of fonts by one. May negatively impact page load performance.</p>
-=======
             <img src="{{ site.baseurl }}/assets-styleguide/img/page-performance.jpg">
->>>>>>> d6ad9d6a
             <h6 class="usa-heading-alt">Examples</h6>
             <ul>
               <li>
@@ -420,12 +413,9 @@
           </div>
           <aside class="usa-width-one-third usa-end-row">
             <h6 class="usa-heading-alt">Page Performance</h6>
-<<<<<<< HEAD
             <p><span class="usa-label-big">Medium</span></p>
             <p>Exceeds ideal number of fonts by two. May negatively impact page load performance.</p>
-=======
             <img src="{{ site.baseurl }}/assets-styleguide/img/page-performance.jpg">
->>>>>>> d6ad9d6a
             <h6 class="usa-heading-alt">Examples</h6>
             <ul>
               <li>
@@ -605,12 +595,8 @@
           </div>
           <aside class="usa-width-one-third usa-end-row">
             <h6 class="usa-heading-alt">Page Performance</h6>
-<<<<<<< HEAD
             <p><span class="usa-label-big">Medium</span></p>
             <p>Exceeds ideal number of fonts by two. May negatively impact page load performance.</p>
-=======
-            <img src="{{ site.baseurl }}/assets-styleguide/img/page-performance.jpg">
->>>>>>> d6ad9d6a
             <h6 class="usa-heading-alt">Examples</h6>
             <ul>
               <li>
@@ -777,12 +763,8 @@
           </div>
           <aside class="usa-width-one-third usa-end-row">
             <h6 class="usa-heading-alt">Page Performance</h6>
-<<<<<<< HEAD
             <p><span class="usa-label-big">High</span></p>
             <p>Ideal number of fonts. Will allow for optimal page load performance.</p>
-=======
-            <img src="{{ site.baseurl }}/assets-styleguide/img/page-performance.jpg">
->>>>>>> d6ad9d6a
             <h6 class="usa-heading-alt">Examples</h6>
             <ul>
               <li>
