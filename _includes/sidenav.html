{% assign components = site.patterns | where:"type","component" %}
{% assign elements = site.patterns | where:"type","element" %}

<<<<<<< HEAD
<div class="sidenav" id="menu-content">
	<nav>
		<ul>
			<li class="tablet-only">
				<a href="{{ site.baseurl }}/">Home</a>
			</li>
			<li class="tablet-only">
				<a href="{{ site.baseurl }}/about/">About</a>
			</li>
			<li class="visual-style-list">
				<h2>
					<a href="{{ site.baseurl }}/visual-style/">Visual Style</a>
				</h2>
				<ul>
					{% for visual in site.visual %}
						<li>
							<a href="{{ site.baseurl }}/visual-style/#{{ visual.title | slugify }}">{{ visual.title }}</a>
						</li>
					{% endfor %}
				</ul>
			</li>
			<li class="layout-systems-list">
				<h2>
					<a href="{{ site.baseurl }}/layout-system/">Layout System</a>
				</h2>
				<ul>
					{% for layout in site.layout-system %}
					<li>
						<a href="{{ site.baseurl }}/layout-system/#{{ layout.title | slugify }}">{{ layout.title }}</a>
					</li>
					{% endfor %}
				</ul>
			</li>
			<li class="patterns-list">
				<h2>
					<a href="{{ site.baseurl }}/patterns/">Patterns</a>	
				</h2>
				<ul class="patterns-list-item">
					<h3>Elements</h3>
					{% for element in elements %}
					<li>
						<a href="{{ site.baseurl }}/patterns/#{{ element.title | slugify }}">{{ element.title }}</a>
					</li>
					{% endfor %}
				</ul>
			</li>
			<li>
				<ul class="patterns-list-item">
					<h3>Components</h3>
					{% for component in components %}
					<li>
						<a href="{{ site.baseurl }}/patterns/#{{ component.title | slugify }}">{{ component.title }}</a>
					</li>
					{% endfor %}
				</ul>
			</li>
		</ul>
	</nav>
</div>
=======
<aside class="sidenav">
  <nav>
    <ul>
      <li class="visual-style-list">
        <h2>
          <a href="{{ site.baseurl }}/visual-style/">Visual Style</a>
        </h2>
        <ul>
        {% for visual in site.visual %}
          <li><a href="{{ site.baseurl }}/visual-style/{{ visual.title | slugify }}">{{ visual.title }}</a></li>
        {% endfor %}
        </ul>
      </li>
      <li class="layout-systems-list">
        <h2>
          <a href="{{ site.baseurl }}/layout-system/">Layout System</a>
        </h2>
        <ul>
        {% for layout in site.layout-system %}
          <li>
            <a href="{{ site.baseurl }}/layout-system/#{{ layout.title | slugify }}">{{ layout.title }}</a>
          </li>
        {% endfor %}
        </ul>
      </li>
      <li class="elements-list">
        <h2>
          <a href="{{ site.baseurl }}/elements/">Elements</a>
        </h2>
        <ul>
          {% for element in elements %}
          <li>
            <a href="{{ site.baseurl }}/elements/#{{ element.title | slugify }}">{{ element.title }}</a>
          </li>
          {% endfor %}
        </ul>
      </li>
      <li class="components-list">
        <h2>
          <a href="{{ site.baseurl }}/components/">Components</a>
        </h2>
        <ul>
          {% for component in components %}
          <li>
            <a href="{{ site.baseurl }}/components/#{{ component.title | slugify }}">{{ component.title }}</a>
          </li>
          {% endfor %}
        </ul>
      </li>
    </ul>
  </nav>
</aside>
>>>>>>> 62a09164
<|MERGE_RESOLUTION|>--- conflicted
+++ resolved
@@ -1,8 +1,7 @@
 {% assign components = site.patterns | where:"type","component" %}
 {% assign elements = site.patterns | where:"type","element" %}
 
-<<<<<<< HEAD
-<div class="sidenav" id="menu-content">
+<aside class="sidenav" id="menu-content">
 	<nav>
 		<ul>
 			<li class="tablet-only">
@@ -35,59 +34,7 @@
 					{% endfor %}
 				</ul>
 			</li>
-			<li class="patterns-list">
-				<h2>
-					<a href="{{ site.baseurl }}/patterns/">Patterns</a>	
-				</h2>
-				<ul class="patterns-list-item">
-					<h3>Elements</h3>
-					{% for element in elements %}
-					<li>
-						<a href="{{ site.baseurl }}/patterns/#{{ element.title | slugify }}">{{ element.title }}</a>
-					</li>
-					{% endfor %}
-				</ul>
-			</li>
-			<li>
-				<ul class="patterns-list-item">
-					<h3>Components</h3>
-					{% for component in components %}
-					<li>
-						<a href="{{ site.baseurl }}/patterns/#{{ component.title | slugify }}">{{ component.title }}</a>
-					</li>
-					{% endfor %}
-				</ul>
-			</li>
-		</ul>
-	</nav>
-</div>
-=======
-<aside class="sidenav">
-  <nav>
-    <ul>
-      <li class="visual-style-list">
-        <h2>
-          <a href="{{ site.baseurl }}/visual-style/">Visual Style</a>
-        </h2>
-        <ul>
-        {% for visual in site.visual %}
-          <li><a href="{{ site.baseurl }}/visual-style/{{ visual.title | slugify }}">{{ visual.title }}</a></li>
-        {% endfor %}
-        </ul>
-      </li>
-      <li class="layout-systems-list">
-        <h2>
-          <a href="{{ site.baseurl }}/layout-system/">Layout System</a>
-        </h2>
-        <ul>
-        {% for layout in site.layout-system %}
-          <li>
-            <a href="{{ site.baseurl }}/layout-system/#{{ layout.title | slugify }}">{{ layout.title }}</a>
-          </li>
-        {% endfor %}
-        </ul>
-      </li>
-      <li class="elements-list">
+			<li class="elements-list">
         <h2>
           <a href="{{ site.baseurl }}/elements/">Elements</a>
         </h2>
@@ -111,7 +58,6 @@
           {% endfor %}
         </ul>
       </li>
-    </ul>
-  </nav>
-</aside>
->>>>>>> 62a09164
+		</ul>
+	</nav>
+</aside>