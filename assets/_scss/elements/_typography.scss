html {
  font-family: $font-sans;
  font-size: $em-base;
}

body {
  font-size: $base-font-size;
}

p {
  font-size: $base-font-size;
  line-height: $base-line-height;
  margin: {
    top: 1em;
    bottom: 1em;
  }
}

a {
  border-bottom: 1px dotted;

  &:hover {
    border-bottom: 1px solid;
  }
}

h1, h2, h3, h4, h5, h6 {
  clear: both;
  margin: {
    top: 2em;
    bottom: .5em;
  }
  line-height: $heading-line-height;
}

h5 {
  text-transform: uppercase;
}

// Create heading mixins 

@mixin title {
  font-size: $title-font-size;
  font-weight: $font-bold;
}

@mixin h1 {
  font-size: $h1-font-size;
  font-weight: $font-bold;
}

@mixin h2 {
  font-size: $h2-font-size;
  font-weight: $font-bold;
}

@mixin h3 {
  font-size: $h3-font-size;
  font-weight: $font-bold;
}

@mixin h4 {
  font-size: $h4-font-size;
  font-weight: $font-bold;
}

@mixin h5 {
  font-size: $h5-font-size;
  font-weight: $font-bold;
}

@mixin h6 {
  font-size: $h6-font-size;
  font-weight: $font-bold;
}

h1 {
  @include h1();
}

h2 {
  @include h2();
}

h3 {
  @include h3();
}

h4 {
  @include h4();
}

h5 {
  @include h5();
}

h6 {
  @include h6();
}

// Custom typography

<<<<<<< HEAD
.usa-sans,
.usa-sans p {
=======
.usa-content {
  > p, > ul, > ol {
    max-width: 50rem;
  }  
}

.usa-sans {
>>>>>>> 148ff68f
  font-family: $font-sans;
}

.usa-sans a {
  border-bottom: none;
  font-family: $font-sans; 
  font-weight: $font-bold;
}

.usa-display {
  font-size: $title-font-size;
}<|MERGE_RESOLUTION|>--- conflicted
+++ resolved
@@ -100,10 +100,6 @@
 
 // Custom typography
 
-<<<<<<< HEAD
-.usa-sans,
-.usa-sans p {
-=======
 .usa-content {
   > p, > ul, > ol {
     max-width: 50rem;
@@ -111,7 +107,6 @@
 }
 
 .usa-sans {
->>>>>>> 148ff68f
   font-family: $font-sans;
 }
 
