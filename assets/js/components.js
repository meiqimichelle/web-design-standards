'use strict';

/* globals $: false */

/**
 * Accordion
 *
 * An accordion component.
 *
 * @param {jQuery} $el A jQuery html element to turn into an accordion.
 */
function Accordion($el) {
  var self = this;
  this.$root = $el;
  this.$root.on('click', 'button', function(ev) {
    ev.preventDefault();
    self.hideAll();
    self.show($(this));
  });
}

Accordion.prototype.$ = function(selector) {
  return this.$root.find(selector);
}

Accordion.prototype.hide = function($button) {
  var selector = $button.attr('aria-controls'),
      $content = this.$('#' + selector);

  $button.attr('aria-expanded', false);
  $content.attr('aria-hidden', true);
};

Accordion.prototype.show = function($button) {
  var selector = $button.attr('aria-controls'),
      $content = this.$('#' + selector);

  $button.attr('aria-expanded', true);
  $content.attr('aria-hidden', false);
};

Accordion.prototype.hideAll = function() {
  var self = this;
  this.$('button').each(function() {
    self.hide($(this));
  });
};

/**
 * accordion
 *
 * Initialize a new Accordion component.
 *
 * @param {jQuery} $el A jQuery html element to turn into an accordion.
 */
function accordion($el) {
  return new Accordion($el);
}

function togglePassword($el) {
  var fieldSelector =  '#' + $el.attr('aria-controls'),
      $field = $el.parents('form').find(fieldSelector),
      showing = false;

  $el.on('click', function(ev) {
    ev.preventDefault();
    $field.attr('type', showing ? 'password' : 'text');
    $el.text(showing ? 'Show password' : 'Hide password');
    showing = !showing;
  });
}

function toggleSSN($el) {
  var fieldSelector =  '#' + $el.attr('aria-controls'),
      $field = $el.parents('form').find(fieldSelector),
      showing = false;

  $el.on('click', function(ev) {
    ev.preventDefault();
    $field.attr('type', showing ? 'password' : 'text');
    $el.text(showing ? 'Show SSN' : 'Hide SSN');
    showing = !showing;
  });

}

$(function() {
  $('.usa-accordion').each(function() {
    accordion($(this));
  });

  var footerAccordion = function() {
    if (window.innerWidth < 600) {

      $('.usa-footer-big nav ul').addClass('hidden');

      $('.usa-footer-big nav h3').unbind('click');

      $('.usa-footer-big nav h3').bind('click', function() {
        $(this).parent().removeClass('hidden')
        .siblings().addClass('hidden');
      });
<<<<<<< HEAD

=======
>>>>>>> 0b242773
    } else {

      $('.usa-footer-big nav ul').removeClass('hidden');

      $('.usa-footer-big nav h3').unbind('click');
    }
  };

  footerAccordion();

  $(window).resize(function() {
    footerAccordion();
  });

  togglePassword($('.usa-show_password'));
  toggleSSN($('.usa-show_ssn'));

});

<|MERGE_RESOLUTION|>--- conflicted
+++ resolved
@@ -100,10 +100,6 @@
         $(this).parent().removeClass('hidden')
         .siblings().addClass('hidden');
       });
-<<<<<<< HEAD
-
-=======
->>>>>>> 0b242773
     } else {
 
       $('.usa-footer-big nav ul').removeClass('hidden');
