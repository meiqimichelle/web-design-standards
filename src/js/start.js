--- conflicted
+++ resolved
@@ -1,110 +1,13 @@
 'use strict';
 
-<<<<<<< HEAD
-var $ = window.jQuery = require('jquery');
-var Accordion = require('./components/accordion');
-var validator = require('./components/validator');
-var toggleFormInput = require('./components/toggle-form-input');
-require('./components/header');
-
-// README: This is necessary because politespace doesn't properly export anything
-// in its package.json. TODO: Let's open a PR related to this so we can fix it in Politespace.js
-//
-var Politespace = require('../../node_modules/politespace/src/politespace').Politespace;
-
-$(function () {
-
-	// jQuery Plugin
-
-  var componentName = 'politespace',
-    enhancedAttr = 'data-enhanced',
-    initSelector = '[data-" + componentName + "]:not([" + enhancedAttr + "])';
-
-  $.fn[ componentName ] = function (){
-    return this.each(function (){
-      var polite = new Politespace(this);
-      if(polite.type === 'number') {
-        polite.createProxy();
-      }
-
-      $(this)
-        .bind('input keydown', function () {
-          polite.updateProxy();
-        })
-        .bind('blur', function () {
-          $(this).closest('.politespace-proxy').addClass('active');
-          polite.update();
-          polite.updateProxy();
-        })
-        .bind('focus', function () {
-          $(this).closest('.politespace-proxy').removeClass('active');
-          polite.reset();
-        })
-        .data(componentName, polite);
-
-      polite.update();
-    });
-  };
-
-	// auto-init on enhance (which is called on domready)
-  $(document).ready(function () {
-    $('[data-' + componentName + ']').politespace();
-  });
-
-  $('.usa-accordion,.usa-accordion-bordered').each(function () {
-    new Accordion($(this));
-  });
-
-  var footerAccordion = function () {
-    if (window.innerWidth < 600) {
-
-      $('.usa-footer-big nav ul').addClass('hidden');
-
-      $('.usa-footer-big nav .usa-footer-primary-link').unbind('click');
-
-      $('.usa-footer-big nav .usa-footer-primary-link').bind('click', function () {
-        $(this).parent().removeClass('hidden')
-        .siblings().addClass('hidden');
-      });
-    } else {
-
-      $('.usa-footer-big nav ul').removeClass('hidden');
-
-      $('.usa-footer-big nav .usa-footer-primary-link').unbind('click');
-    }
-  };
-
-  footerAccordion();
-
-  $(window).resize(footerAccordion);
-
-  // Fixing skip nav focus behavior in chrome
-  $('.usa-skipnav').click(function (){
-    $('#main-content').attr('tabindex', '0');
-  });
-
-  $('#main-content').blur(function (){
-    $(this).attr('tabindex', '-1');
-  });
-
-  var $showPassword = $('.usa-show_password');
-  var $formInput = $('.usa-show_multipassword');
-  var $validator = $('.js-validate_password');
-
-  $showPassword.length && toggleFormInput($showPassword, 'Show Password', 'Hide Password');
-  $formInput.length && toggleFormInput($formInput, 'Show my typing', 'Hide my typing');
-  $validator.length && validator($validator);
-});
-=======
 /**
  * The 'polyfills' file defines key ECMAScript 5 methods that may be
  * missing from older browsers, so must be loaded first.
  */
 require('./initializers/polyfills');
-
+require('./components/header');
 require('./initializers/accordions');
 require('./initializers/footer');
 require('./initializers/skip-nav');
 require('./initializers/forms');
-require('./initializers/politespace');
->>>>>>> 920443fa
+require('./initializers/politespace');