var _ = require('lodash');
var select = require('../utils/select');

/**
 * @name showPanelListener
 * @desc The event handler for clicking on a button in an accordion.
 * @param {HTMLElement} el - An HTML element most likely a <button>.
 * @param {Object} ev - A DOM event object.
 */
function showPanelListener (el, ev) {
  var expanded = el.getAttribute('aria-expanded') === 'true';
  ev.preventDefault();
  this.hideAll();
  if (!expanded) {
    this.show(el);
  }
}

/**
 * @class Accordion
 *
 * An accordion component.
 *
 * @param {HTMLElement} el An HTMLElement to turn into an accordion.
 */
function Accordion (el) {
  var self = this;
  this.root = el;

  // delegate click events on each <button>
  _.each(select('button', this.root), function (el) {
    if (el.attachEvent) {
      el.attachEvent('onclick', _.bind(showPanelListener, self, el));
    } else {
      el.addEventListener('click', _.bind(showPanelListener, self, el));
    }
  });

  // find the first expanded button
  var expanded = this.$('button[aria-expanded=true]')[ 0 ];
  this.hideAll();
  if (expanded !== undefined) {
    this.show(expanded);
  }
}

/**
 * @param {String} selector
 * @return {Array}
 */
Accordion.prototype.$ = function (selector) {
  return select(selector, this.root);
};

/**
 * @param {HTMLElement} button
 * @return {Accordion}
 */
Accordion.prototype.hide = function (button) {
  var selector = button.getAttribute('aria-controls'),
    content = this.$('#' + selector)[ 0 ];

  button.setAttribute('aria-expanded', false);
  content.setAttribute('aria-hidden', true);
  return this;
};

/**
 * @param {HTMLElement} button
 * @return {Accordion}
 */
Accordion.prototype.show = function (button) {
  var selector = button.getAttribute('aria-controls'),
    content = this.$('#' + selector)[ 0 ];

  button.setAttribute('aria-expanded', true);
  content.setAttribute('aria-hidden', false);
  return this;
};

/**
 * @return {Accordion}
 */
Accordion.prototype.hideAll = function () {
  var self = this;
<<<<<<< HEAD
  _.each(this.$('button'), function (button) {
    self.hide(button);
=======
  this.$('ul > li > button, .usa-accordion-button').each(function () {
    self.hide($(this));
>>>>>>> bd6f4a1c
  });
  return this;
};

module.exports = Accordion;<|MERGE_RESOLUTION|>--- conflicted
+++ resolved
@@ -83,13 +83,8 @@
  */
 Accordion.prototype.hideAll = function () {
   var self = this;
-<<<<<<< HEAD
-  _.each(this.$('button'), function (button) {
+  _.each(this.$('ul > li > button, .usa-accordion-button'), function (button) {
     self.hide(button);
-=======
-  this.$('ul > li > button, .usa-accordion-button').each(function () {
-    self.hide($(this));
->>>>>>> bd6f4a1c
   });
   return this;
 };
