--- conflicted
+++ resolved
@@ -11,11 +11,7 @@
 ## Guidelines
 
 ### Contributor Guidelines for Design
-<<<<<<< HEAD
-We have provided some guidelines for folks that would like to submit new components to the U.S. Web Design Standards and the lifecycle those new components will go through. For more detail, please visit the [guidelines on our wiki](https://github.com/18F/web-design-standards/wiki/Component-Maturity-Scale).
-=======
-We have provided some guidelines for folks that would like to submit new components to the Draft Web Design Standards and the lifecycle those new components will go through. For more detail, please visit the [guidelines on our wiki](https://github.com/18F/web-design-standards/wiki/Contribution-Guidelines:-Design).
->>>>>>> dea5e543
+We have provided some guidelines for folks that would like to submit new components to the U.S. Web Design Standards and the lifecycle those new components will go through. For more detail, please visit the [guidelines on our wiki](https://github.com/18F/web-design-standards/wiki/Contribution-Guidelines:-Design).
 
 ### Submitting an issue
 
